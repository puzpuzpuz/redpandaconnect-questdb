package questdb

import (
	"context"
	"encoding/json"
	"errors"
	"fmt"
	"time"

	qdb "github.com/questdb/go-questdb-client/v3"
	"github.com/redpanda-data/benthos/v4/public/service"
)

const (
	loFieldBatching = "batching"
)

type timestampUnit string

const (
	nanos   timestampUnit = "nanos"
	micros  timestampUnit = "micros"
	millis  timestampUnit = "millis"
	seconds timestampUnit = "seconds"
	auto    timestampUnit = "auto"
)

func guessTimestampUnits(timestamp int64) timestampUnit {
	if timestamp < 10000000000 {
		return seconds
	} else if timestamp < 10000000000000 { // 11/20/2286, 5:46:40 PM in millis and 4/26/1970, 5:46:40 PM in micros
		return millis
	} else if timestamp < 10000000000000000 {
		return micros
	} else {
		return nanos
	}
}

func (t timestampUnit) IsValid() bool {
	return t == nanos ||
		t == micros ||
		t == millis ||
		t == seconds ||
		t == auto
}

func (t timestampUnit) From(value int64) time.Time {
	switch t {
	case nanos:
		return time.Unix(0, value).UTC()
	case micros:
		return time.UnixMicro(value).UTC()
	case millis:
		return time.UnixMilli(value).UTC()
	case seconds:
		return time.Unix(value, 0).UTC()
	case auto:
		return guessTimestampUnits(value).From(value).UTC()
	default:
		panic("unsupported timestampUnit: " + t)
	}
}

func questdbOutputConfig() *service.ConfigSpec {
	return service.NewConfigSpec().
		Summary("Pushes messages a QuestDB table").
		Description(`Important: We recommend that the dedupe feature is enabled on the QuestDB server`+service.OutputPerformanceDocs(true, true)).
		Categories("Services").
		Fields(
			service.NewOutputMaxInFlightField(),
			service.NewBatchPolicyField(loFieldBatching),
			service.NewStringField("address").
				Description("Address of the QuestDB server's HTTP port (excluding protocol)").
				Example("localhost:9000"),
			service.NewStringField("username").
				Description("Username for HTTP basic auth").
				Optional().
				Secret(),
			service.NewStringField("password").
				Description("Password for HTTP basic auth").
				Optional().
				Secret(),
			service.NewStringField("token").
				Description("Bearer token for HTTP auth (takes precedence over basic auth username & password)").
				Optional().
				Secret(),
			service.NewBoolField("tlsEnabled").
				Description("Use TLS to secure the connection to the server").
				Optional(),
			service.NewStringField("tlsVerify").
				Description("Whether to verify the server's certificate. This should only be used for testing as a last resort "+
					"and never used in production as it makes the connection vulnerable to man-in-the-middle attacks. Options are 'on' or 'unsafe_off'.").
				Optional().
				Default("on").
				LintRule(`root = if ["on","unsafe_off"].contains(this != true { ["valid options are \"on\" or \"unsafe_off\"" ] }`),
			service.NewDurationField("retryTimeout").
				Description("The time to continue retrying after a failed HTTP request. The interval between retries is an exponential "+
					"backoff starting at 10ms and doubling after each failed attempt up to a maximum of 1 second.").
				Optional().
				Advanced(),
			service.NewDurationField("requestTimeout").
				Description("The time to wait for a response from the server. This is in addition to the calculation derived from the requestMinThroughput parameter.").
				Optional().
				Advanced(),
			service.NewIntField("requestMinThroughput").
				Description("Minimum expected throughput in bytes per second for HTTP requests. If the throughput is lower than this value, "+
					"the connection will time out. This is used to calculate an additional timeout on top of requestTimeout. This is useful for large requests. "+
					"You can set this value to 0 to disable this logic.").
				Optional().
				Advanced(),
			service.NewStringField("table").
				Description("Destination table").
				Example("trades"),
			service.NewStringField("designatedTimestampField").
				Description("Name of the designated timestamp field").
				Optional(),
			service.NewStringField("designatedTimestampUnit").
				Description("Designated timestamp field units").
				Default("auto").
				LintRule(`root = if ["nanos","micros","millis","seconds","auto"].contains(this) != true { [ "valid options are \"nanos\", \"micros\", \"millis\", \"seconds\", \"auto\"" ] }`).
				Optional(),
			service.NewStringListField("timestampStringFields").
				Description("String fields with textual timestamps").
				Optional(),
			service.NewStringField("timestampStringFormat").
				Description("Timestamp format, used when parsing timestamp string fields. Specified in golang's time.Parse layout").
				Default(time.StampMicro+"Z0700").
				Optional(),
			service.NewStringListField("symbols").
				Description("Columns that should be the SYMBOL type (string values default to STRING)").
				Optional(),
			service.NewBoolField("errorOnEmptyMessages").
				Description("Mark a message as errored if it is empty after field validation").
				Optional().
				Default(false),

			// todo: add doubles
		)
}

type questdbWriter struct {
	log *service.Logger

	pool *qdb.LineSenderPool

	symbols                  map[string]bool
	table                    string
	designatedTimestampField string
	designatedTimestampUnit  timestampUnit
	timestampStringFormat    string
	timestampStringFields    map[string]bool
	errorOnEmptyMessages     bool
}

func fromConf(conf *service.ParsedConfig, mgr *service.Resources) (out service.BatchOutput, batchPol service.BatchPolicy, mif int, err error) {
	opts := []qdb.LineSenderOption{
		qdb.WithHttp(),
		qdb.WithAutoFlushDisabled(),
	}

	if conf.Contains("tlsEnabled") {
		var tls bool
		if tls, err = conf.FieldBool("tlsEnabled"); err != nil {
			return
		}
		if tls {
			opts = append(opts, qdb.WithTls())
		}
	}

	var tlsVerify string
	if tlsVerify, err = conf.FieldString("tlsVerify"); err != nil {
		return
	}
	switch tlsVerify {
	case "on":
		break
	case "unsafe_off":
		opts = append(opts, qdb.WithTlsInsecureSkipVerify())
	default:
		err = fmt.Errorf("invalid tlsVerify setting: %s", tlsVerify)
		return
	}

	var addr string
	if addr, err = conf.FieldString("address"); err != nil {
		return
	}
	opts = append(opts, qdb.WithAddress(addr))

	if token, _ := conf.FieldString("token"); token != "" {
		opts = append(opts, qdb.WithBearerToken(token))
	} else {
		username, _ := conf.FieldString("username")
		password, _ := conf.FieldString("password")
		if username != "" && password != "" {
			opts = append(opts, qdb.WithBasicAuth(username, password))

		}
	}

	w := &questdbWriter{
		log:                   mgr.Logger(),
		symbols:               map[string]bool{},
		timestampStringFields: map[string]bool{},
	}
	out = w

	if batchPol, err = conf.FieldBatchPolicy(loFieldBatching); err != nil {
		return
	}

	if mif, err = conf.FieldMaxInFlight(); err != nil {
		return
	}

	w.pool, err = qdb.PoolFromOptions(opts...)
	if err != nil {
		return
	}

	qdb.WithMaxSenders(mif)(w.pool)

	if conf.Contains("retryTimeout") {
		var retryTimeout time.Duration
		if retryTimeout, err = conf.FieldDuration("retryTimeout"); err != nil {
			return
		}
		qdb.WithRetryTimeout(retryTimeout)
	}

	if conf.Contains("requestTimeout") {
		var requestTimeout time.Duration
		if requestTimeout, err = conf.FieldDuration("requestTimeout"); err != nil {
			return
		}
		qdb.WithRequestTimeout(requestTimeout)
	}

	if conf.Contains("requestMinThroughput") {
		var requestMinThroughput int
		if requestMinThroughput, err = conf.FieldInt("requestMinThroughput"); err != nil {
			return
		}
		qdb.WithMinThroughput(requestMinThroughput)
	}

	if w.table, err = conf.FieldString("table"); err != nil {
		return
	}

	var symbols []string
	if conf.Contains("symbols") {
		if symbols, err = conf.FieldStringList("symbols"); err != nil {
			return
		}
		for _, s := range symbols {
			w.symbols[s] = true
		}
	}

	var timestampStringFields []string
	if conf.Contains("timestampStringFields") {
		if timestampStringFields, err = conf.FieldStringList("timestampStringFields"); err != nil {
			return
		}
		for _, f := range timestampStringFields {
			w.timestampStringFields[f] = true
		}
	}

	if conf.Contains("designatedTimestampField") {
		if w.designatedTimestampField, err = conf.FieldString("designatedTimestampField"); err != nil {
			return
		}
	}

	var designatedTimestampUnit string
	if conf.Contains("designatedTimestampUnit") {
		if designatedTimestampUnit, err = conf.FieldString("designatedTimestampUnit"); err != nil {
			return
		}

		// perform validation on timestamp units here in case the user doesn't lint the config
		w.designatedTimestampUnit = timestampUnit(designatedTimestampUnit)
		if !w.designatedTimestampUnit.IsValid() {
			err = fmt.Errorf("%v is not a valid timestamp unit", designatedTimestampUnit)
			return
		}
	}

	if conf.Contains("timestampStringFormat") {
		if w.timestampStringFormat, err = conf.FieldString("timestampStringFormat"); err != nil {
			return
		}
	}

	if w.errorOnEmptyMessages, err = conf.FieldBool("errorOnEmptyMessages"); err != nil {
		return
	}

	return
}

func (q *questdbWriter) Connect(ctx context.Context) error {
	// No connections are required to initialize a LineSenderPool,
	// so nothing to do here. Each LineSender has its own http client
	// that will use the network only when flushing messages to the server.
	return nil
}

func (q *questdbWriter) parseTimestamp(v any) (time.Time, error) {
	switch val := v.(type) {
	case string:
		t, err := time.Parse(q.timestampStringFormat, val)
		if err != nil {
			q.log.Errorf("could not parse timestamp field %v", err)
		}
		return t, err
	case json.Number:
		intVal, err := val.Int64()
		if err != nil {
			q.log.Errorf("numerical timestamps must be int64: %v", err)
		}
		return q.designatedTimestampUnit.From(intVal), err
	default:
		err := fmt.Errorf("unsupported type %T for designated timestamp: %v", v, v)
		q.log.Error(err.Error())
		return time.Time{}, err
	}
}

func (q *questdbWriter) WriteBatch(ctx context.Context, batch service.MessageBatch) (err error) {
	sender, err := q.pool.Sender(ctx)
	if err != nil {
		return err
	}

	err = batch.WalkWithBatchedErrors(func(i int, m *service.Message) (err error) {
		// QuestDB's LineSender constructs ILP messages using a buffer, so message
		// components must be written in the correct order, otherwise the sender will
		// return an error. This order is:
		// 1. Table Name
		// 2. Symbols (key/value pairs)
		// 3. Columns (key/value pairs)
		// 4. Timestamp [optional]
		//
		// Before writing any column, we call Table(), which is guaranteed to run once.
		// hasTable flag is used for that.
		var hasTable bool

		q.log.Tracef("Writing message %v", i)

		// Fields must be written in a particular order by type, so
		// we use a mutable obj to delete fields written at an earlier stage
		// of the message construction process.
		jVal, err := m.AsStructured()
		if err != nil {
			err = fmt.Errorf("unable to parse JSON: %v", err)
			m.SetError(err)
			return err
		}
		jObj, ok := jVal.(map[string]any)
		if !ok {
			err = fmt.Errorf("expected JSON object, found '%T'", jVal)
			m.SetError(err)
			return err
		}

		// Stage 1: Handle all symbols, which must be written to the buffer first
		for s := range q.symbols {
			v, found := jObj[s]
			if found {
<<<<<<< HEAD
				if !hasTable {
					sender.Table(q.table)
					hasTable = true
				}
				switch val := v.(type) {
				case string:
					sender.Symbol(s, val)
				default:
					sender.Symbol(s, fmt.Sprintf("%v", val))
				}
=======
				ensureTable()
				sender.Symbol(s, fmt.Sprintf("%v", val))
>>>>>>> a08bdc49
			}
		}

		// Stage 2: Handle columns
		for k, v := range jObj {
			// Skip designated timestamp field (will process this in the 3rd stage)
			if q.designatedTimestampField == k {
				continue
			}

			// Skip symbols
			if _, ok := q.symbols[k]; ok {
				continue
			}

			// Skip symbols since we already wrote them
			if _, isSymbol := q.symbols[k]; isSymbol {
				continue
			}

			// Check if the field is a timestamp and process accordingly
			if _, isTimestampField := q.timestampStringFields[k]; isTimestampField {
				timestamp, err := q.parseTimestamp(v)
				if err == nil {
					if !hasTable {
						sender.Table(q.table)
						hasTable = true
					}
					sender.TimestampColumn(k, timestamp)
				} else {
					q.log.Errorf("%v", err)
				}
				continue
			}

			// For all non-timestamp fields, process values by JSON types since we are working
			// with structured messages
			switch val := v.(type) {
			case string:
				if !hasTable {
					sender.Table(q.table)
					hasTable = true
				}
				sender.StringColumn(k, val)
			case bool:
				if !hasTable {
					sender.Table(q.table)
					hasTable = true
				}
				sender.BoolColumn(k, val)
			case json.Number:
				// For json numbers, first attempt to parse as int, then fall back to float
				intVal, err := val.Int64()
				if err == nil {
					if !hasTable {
						sender.Table(q.table)
						hasTable = true
					}
					sender.Int64Column(k, intVal)
				} else {
					floatVal, err := val.Float64()
					if err == nil {
						if !hasTable {
							sender.Table(q.table)
							hasTable = true
						}
						sender.Float64Column(k, floatVal)
					} else {
						q.log.Errorf("could not parse %v into a number: %v", val, err)
					}
				}
			case float64:
				// float64 is only needed if BENTHOS_USE_NUMBER=false
				if !hasTable {
					sender.Table(q.table)
					hasTable = true
				}
				sender.Float64Column(k, float64(val))
			default:
				q.log.Errorf("unsupported type %T for field %v", v, k)
			}
		}

		// Stage 3: Handle designated timestamp and finalize the buffered message
		var designatedTimestamp time.Time
		if q.designatedTimestampField != "" {
			val, found := jObj[q.designatedTimestampField]
			if found {
				designatedTimestamp, err = q.parseTimestamp(val)
				if err != nil {
					q.log.Errorf("unable to parse designated timestamp: %v", val)
				}
			}
		}

		if !hasTable {
			if q.errorOnEmptyMessages {
				err = errors.New("empty message, skipping send to QuestDB")
				m.SetError(err)
				return err
			}
			q.log.Warn("empty message, skipping send to QuestDB")
			return nil
		}

		if !designatedTimestamp.IsZero() {
			err = sender.At(ctx, designatedTimestamp)
		} else {
			err = sender.AtNow(ctx)
		}

		if err != nil {
			m.SetError(err)
		}
		return err
	})

	// This will flush the sender, no need to call sender.Flush at the end of the method
	releaseErr := sender.Close(ctx)
	if releaseErr != nil {
		if err != nil {
			err = fmt.Errorf("%v %w", err, releaseErr)
		} else {
			err = releaseErr
		}
	}

	return err
}

func (q *questdbWriter) Close(ctx context.Context) error {
	return q.pool.Close(ctx)
}

func init() {
	if err := service.RegisterBatchOutput(
		"questdb",
		questdbOutputConfig(),
		fromConf,
	); err != nil {
		panic(err)
	}
}<|MERGE_RESOLUTION|>--- conflicted
+++ resolved
@@ -372,7 +372,6 @@
 		for s := range q.symbols {
 			v, found := jObj[s]
 			if found {
-<<<<<<< HEAD
 				if !hasTable {
 					sender.Table(q.table)
 					hasTable = true
@@ -383,10 +382,6 @@
 				default:
 					sender.Symbol(s, fmt.Sprintf("%v", val))
 				}
-=======
-				ensureTable()
-				sender.Symbol(s, fmt.Sprintf("%v", val))
->>>>>>> a08bdc49
 			}
 		}
 
